from django.conf import settings
from django.conf.urls import patterns, include, url
from django.contrib import admin
from django.conf.urls.static import static
import django.contrib.auth.views

# Uncomment the next two lines to enable the admin:
if settings.DEBUG:
    from django.contrib import admin
    admin.autodiscover()

urlpatterns = ('',
    url(r'^$', 'student.views.index', name="root"), # Main marketing page, or redirect to courseware
    url(r'^dashboard$', 'student.views.dashboard', name="dashboard"),

    url(r'^admin_dashboard$', 'dashboard.views.dashboard'),

    url(r'^change_email$', 'student.views.change_email_request'),
    url(r'^email_confirm/(?P<key>[^/]*)$', 'student.views.confirm_email_change'),
    url(r'^change_name$', 'student.views.change_name_request'),
    url(r'^accept_name_change$', 'student.views.accept_name_change'),
    url(r'^reject_name_change$', 'student.views.reject_name_change'),
    url(r'^pending_name_changes$', 'student.views.pending_name_changes'),

    url(r'^event$', 'track.views.user_track'),
    url(r'^t/(?P<template>[^/]*)$', 'static_template_view.views.index'), # TODO: Is this used anymore? What is STATIC_GRAB?

    url(r'^login$', 'student.views.login_user', name="login"),
    url(r'^login/(?P<error>[^/]*)$', 'student.views.login_user'),
    url(r'^logout$', 'student.views.logout_user', name='logout'),
    url(r'^create_account$', 'student.views.create_account'),
    url(r'^activate/(?P<key>[^/]*)$', 'student.views.activate_account', name="activate"),

    url(r'^password_reset/$', 'student.views.password_reset', name='password_reset'),
    ## Obsolete Django views for password resets
    ## TODO: Replace with Mako-ized views
    url(r'^password_change/$', django.contrib.auth.views.password_change,
        name='auth_password_change'),
    url(r'^password_change_done/$', django.contrib.auth.views.password_change_done,
        name='auth_password_change_done'),
    url(r'^password_reset_confirm/(?P<uidb36>[0-9A-Za-z]+)-(?P<token>.+)/$',
        django.contrib.auth.views.password_reset_confirm,
        name='auth_password_reset_confirm'),
    url(r'^password_reset_complete/$', django.contrib.auth.views.password_reset_complete,
        name='auth_password_reset_complete'),
    url(r'^password_reset_done/$', django.contrib.auth.views.password_reset_done,
        name='auth_password_reset_done'),

    url(r'^heartbeat$', include('heartbeat.urls')),

    url(r'^university_profile/(?P<org_id>[^/]+)$', 'courseware.views.university_profile', name="university_profile"),

    #Semi-static views (these need to be rendered and have the login bar, but don't change)
    url(r'^404$', 'static_template_view.views.render',
        {'template': '404.html'}, name="404"),
    url(r'^about$', 'static_template_view.views.render',
        {'template': 'about.html'}, name="about_edx"),
    url(r'^jobs$', 'static_template_view.views.render',
        {'template': 'jobs.html'}, name="jobs"),
    url(r'^contact$', 'static_template_view.views.render',
        {'template': 'contact.html'}, name="contact"),
    url(r'^press$', 'student.views.press', name="press"),
    url(r'^faq$', 'static_template_view.views.render',
        {'template': 'faq.html'}, name="faq_edx"),
    url(r'^help$', 'static_template_view.views.render',
        {'template': 'help.html'}, name="help_edx"),

    url(r'^tos$', 'static_template_view.views.render',
        {'template': 'tos.html'}, name="tos"),
    url(r'^privacy$', 'static_template_view.views.render',
        {'template': 'privacy.html'}, name="privacy_edx"),
    # TODO: (bridger) The copyright has been removed until it is updated for edX
    # url(r'^copyright$', 'static_template_view.views.render',
    #     {'template': 'copyright.html'}, name="copyright"),
    url(r'^honor$', 'static_template_view.views.render',
        {'template': 'honor.html'}, name="honor"),

    #Press releases
    url(r'^press/mit-and-harvard-announce-edx$', 'static_template_view.views.render',
        {'template': 'press_releases/MIT_and_Harvard_announce_edX.html'}, name="press/mit-and-harvard-announce-edx"),
    url(r'^press/uc-berkeley-joins-edx$', 'static_template_view.views.render',
        {'template': 'press_releases/UC_Berkeley_joins_edX.html'}, name="press/uc-berkeley-joins-edx"),
    # Should this always update to point to the latest press release?
    (r'^pressrelease$', 'django.views.generic.simple.redirect_to', {'url': '/press/uc-berkeley-joins-edx'}),


    (r'^favicon\.ico$', 'django.views.generic.simple.redirect_to', {'url': '/static/images/favicon.ico'}),

    # TODO: These urls no longer work. They need to be updated before they are re-enabled
    # url(r'^send_feedback$', 'util.views.send_feedback'),
    # url(r'^reactivate/(?P<key>[^/]*)$', 'student.views.reactivation_email'),
)

if settings.PERFSTATS:
    urlpatterns += (url(r'^reprofile$','perfstats.views.end_profile'),)

if settings.COURSEWARE_ENABLED:
    urlpatterns += (
        # Hook django-masquerade, allowing staff to view site as other users
        url(r'^masquerade/', include('masquerade.urls')),
        url(r'^jump_to/(?P<location>.*)$', 'courseware.views.jump_to', name="jump_to"),

        url(r'^courses/(?P<course_id>[^/]+/[^/]+/[^/]+)/modx/(?P<id>.*?)/(?P<dispatch>[^/]*)$',
            'courseware.module_render.modx_dispatch',
            name='modx_dispatch'),
        url(r'^courses/(?P<course_id>[^/]+/[^/]+/[^/]+)/xqueue/(?P<userid>[^/]*)/(?P<id>.*?)/(?P<dispatch>[^/]*)$',
            'courseware.module_render.xqueue_callback',
            name='xqueue_callback'),
        url(r'^change_setting$', 'student.views.change_setting',
            name='change_setting'),

        # TODO: These views need to be updated before they work
        # url(r'^calculate$', 'util.views.calculate'),
        # TODO: We should probably remove the circuit package. I believe it was only used in the old way of saving wiki circuits for the wiki
        # url(r'^edit_circuit/(?P<circuit>[^/]*)$', 'circuit.views.edit_circuit'),
        # url(r'^save_circuit/(?P<circuit>[^/]*)$', 'circuit.views.save_circuit'),

        url(r'^courses/?$', 'courseware.views.courses', name="courses"),
        url(r'^change_enrollment$',
            'student.views.change_enrollment_view', name="change_enrollment"),

        #About the course
        url(r'^courses/(?P<course_id>[^/]+/[^/]+/[^/]+)/about$',
            'courseware.views.course_about', name="about_course"),

        #Inside the course
        url(r'^courses/(?P<course_id>[^/]+/[^/]+/[^/]+)/info$',
            'courseware.views.course_info', name="info"),
        url(r'^courses/(?P<course_id>[^/]+/[^/]+/[^/]+)/book$',
            'staticbook.views.index', name="book"),
        url(r'^courses/(?P<course_id>[^/]+/[^/]+/[^/]+)/book/(?P<page>[^/]*)$',
            'staticbook.views.index'),
        url(r'^courses/(?P<course_id>[^/]+/[^/]+/[^/]+)/book-shifted/(?P<page>[^/]*)$',
            'staticbook.views.index_shifted'),
        url(r'^courses/(?P<course_id>[^/]+/[^/]+/[^/]+)/courseware/?$',
            'courseware.views.index', name="courseware"),
        url(r'^courses/(?P<course_id>[^/]+/[^/]+/[^/]+)/courseware/(?P<chapter>[^/]*)/$',
            'courseware.views.index', name="courseware_chapter"),
        url(r'^courses/(?P<course_id>[^/]+/[^/]+/[^/]+)/courseware/(?P<chapter>[^/]*)/(?P<section>[^/]*)/$',
            'courseware.views.index', name="courseware_section"),
        url(r'^courses/(?P<course_id>[^/]+/[^/]+/[^/]+)/profile$',
            'courseware.views.profile', name="profile"),
        # Takes optional student_id for instructor use--shows profile as that student sees it.
        url(r'^courses/(?P<course_id>[^/]+/[^/]+/[^/]+)/profile/(?P<student_id>[^/]*)/$',
            'courseware.views.profile', name="student_profile"),

<<<<<<< HEAD
        # For the instructor
        url(r'^courses/(?P<course_id>[^/]+/[^/]+/[^/]+)/instructor$',
            'courseware.views.instructor_dashboard', name="instructor_dashboard"),
=======
        # discussion
        url(r'^courses/(?P<course_id>[^/]+/[^/]+/[^/]+)/discussion/',

        include('django_comment_client.urls')),
>>>>>>> 2fae27d5
        url(r'^courses/(?P<course_id>[^/]+/[^/]+/[^/]+)/gradebook$',
            'courseware.views.gradebook', name='gradebook'),
        url(r'^courses/(?P<course_id>[^/]+/[^/]+/[^/]+)/grade_summary$',
            'courseware.views.grade_summary', name='grade_summary'),

    )

    # discussion forums live within courseware, so courseware must be enabled first
    if settings.DISCUSSION_SERVICE_ENABLED:

        urlpatterns += (
            url(r'^courses/(?P<course_id>[^/]+/[^/]+/[^/]+)/news$', 
                'courseware.views.news', name="news"),
            url(r'^courses/(?P<course_id>[^/]+/[^/]+/[^/]+)/discussion/',
                include('django_comment_client.urls'))
            )

    # Multicourse wiki
if settings.WIKI_ENABLED:
    urlpatterns += (
        url(r'^wiki/', include('simplewiki.urls')),
        url(r'^courses/(?P<course_id>[^/]+/[^/]+/[^/]+)/wiki/', include('simplewiki.urls')),
    )

if settings.QUICKEDIT:
	urlpatterns += (url(r'^quickedit/(?P<id>[^/]*)$', 'dogfood.views.quickedit'),)
	urlpatterns += (url(r'^dogfood/(?P<id>[^/]*)$', 'dogfood.views.df_capa_problem'),)

if settings.ASKBOT_ENABLED:
    urlpatterns += (url(r'^%s' % settings.ASKBOT_URL, include('askbot.urls')), \
                    url(r'^admin/', include(admin.site.urls)), \
                    url(r'^settings/', include('askbot.deps.livesettings.urls')), \
                    url(r'^followit/', include('followit.urls')), \
#                       url(r'^robots.txt$', include('robots.urls')),
                              )



if settings.DEBUG:
    ## Jasmine
    urlpatterns=urlpatterns + (url(r'^_jasmine/', include('django_jasmine.urls')),)

if settings.MITX_FEATURES.get('AUTH_USE_OPENID'):
    urlpatterns += (
        url(r'^openid/login/$', 'django_openid_auth.views.login_begin', name='openid-login'),
        url(r'^openid/complete/$', 'external_auth.views.edXauth_openid_login_complete', name='openid-complete'),
        url(r'^openid/logo.gif$', 'django_openid_auth.views.logo', name='openid-logo'),
        )

if settings.MITX_FEATURES.get('ENABLE_LMS_MIGRATION'):
    urlpatterns += (
        url(r'^migrate/modules$', 'lms_migration.migrate.manage_modulestores'),
        url(r'^migrate/reload/(?P<reload_dir>[^/]+)$', 'lms_migration.migrate.manage_modulestores'),
        )

if settings.MITX_FEATURES.get('ENABLE_SQL_TRACKING_LOGS'):
    urlpatterns += (
        url(r'^event_logs$', 'track.views.view_tracking_log'),
        )

urlpatterns = patterns(*urlpatterns)

if settings.DEBUG:
    urlpatterns += static(settings.STATIC_URL, document_root=settings.STATIC_ROOT)

#Custom error pages
handler404 = 'static_template_view.views.render_404'
handler500 = 'static_template_view.views.render_500'
<|MERGE_RESOLUTION|>--- conflicted
+++ resolved
@@ -144,16 +144,10 @@
         url(r'^courses/(?P<course_id>[^/]+/[^/]+/[^/]+)/profile/(?P<student_id>[^/]*)/$',
             'courseware.views.profile', name="student_profile"),
 
-<<<<<<< HEAD
         # For the instructor
         url(r'^courses/(?P<course_id>[^/]+/[^/]+/[^/]+)/instructor$',
             'courseware.views.instructor_dashboard', name="instructor_dashboard"),
-=======
-        # discussion
-        url(r'^courses/(?P<course_id>[^/]+/[^/]+/[^/]+)/discussion/',
-
-        include('django_comment_client.urls')),
->>>>>>> 2fae27d5
+
         url(r'^courses/(?P<course_id>[^/]+/[^/]+/[^/]+)/gradebook$',
             'courseware.views.gradebook', name='gradebook'),
         url(r'^courses/(?P<course_id>[^/]+/[^/]+/[^/]+)/grade_summary$',
