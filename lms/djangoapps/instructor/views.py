--- conflicted
+++ resolved
@@ -723,7 +723,6 @@
     return msg, datatable
 
 
-<<<<<<< HEAD
 def _seed_forum_permissions_roles(course_id, docheck=True):
     """
     Seed default forum permissions and roles.
@@ -758,8 +757,6 @@
     administrator_role.inherit_permissions(moderator_role)
 
 
-=======
->>>>>>> 72ce1af9
 def _list_course_forum_members(course_id, rolename, datatable):
     """
     Fills in datatable with forum membership information, for a given role,
