--- conflicted
+++ resolved
@@ -217,7 +217,6 @@
     'courseware': TabImpl(null_validator, _courseware),
     'course_info': TabImpl(need_name, _course_info),
     'wiki': TabImpl(need_name, _wiki),
-    'external_discussion': TabImpl(key_checker(['link']), _external_discussion),
     'discussion': TabImpl(need_name, _discussion),
     'external_link': TabImpl(key_checker(['name', 'link']), _external_link),
     'textbooks': TabImpl(null_validator, _textbooks),
@@ -228,7 +227,6 @@
     'peer_grading': TabImpl(null_validator, _peer_grading),
     'staff_grading': TabImpl(null_validator, _staff_grading),
     'open_ended': TabImpl(null_validator, _combined_open_ended_grading),
-    'syllabus': TabImpl(null_validator, _syllabus),
     }
 
 
@@ -272,12 +270,9 @@
     """
     Return the tabs to show a particular user, as a list of CourseTab items.
     """
-<<<<<<< HEAD
     if not hasattr(course, 'tabs') or not course.tabs:
         return get_default_tabs(user, course, active_page)
 
-=======
->>>>>>> Move default tab definition to course_module
     # TODO (vshnayder): There needs to be a place to call this right after course
     # load, but not from inside xmodule, since that doesn't (and probably
     # shouldn't) know about the details of what tabs are supported, etc.
@@ -299,9 +294,6 @@
     return tabs
 
 
-<<<<<<< HEAD
-<<<<<<< HEAD
-=======
 def get_discussion_link(course):
     """
     Return the URL for the discussion tab for the given `course`.
@@ -323,7 +315,6 @@
         return reverse('django_comment_client.forum.views.forum_form_discussion', args=[course.id])
 
 
->>>>>>> f0bd73b2
 def get_default_tabs(user, course, active_page):
 
     # When calling the various _tab methods, can omit the 'type':'blah' from the
@@ -354,8 +345,6 @@
     return tabs
 
 
-=======
->>>>>>> Move default tab definition to course_module
 def get_static_tab_by_slug(course, tab_slug):
     """
     Look for a tab with type 'static_tab' and the specified 'tab_slug'.  Returns
